--- conflicted
+++ resolved
@@ -7,13 +7,8 @@
 from rl_agent import QLearningAgent
 
 
-<<<<<<< HEAD
 def run_experiment(noise_levels, agent_cls, env_cls=TMazeEnv, num_trials=1000):
     acc = {}
-=======
-def run_experiment(noise_levels, agent_cls, num_trials=1000):
-    histories = {}
->>>>>>> 84bd8b57
     for noise in noise_levels:
         env = env_cls(noise_level=noise)
         agent = agent_cls(env)
@@ -59,13 +54,9 @@
     plt.ylim(0, 1)
     plt.legend()
     plt.tight_layout()
-<<<<<<< HEAD
     plt.show()
 
     base = noise_levels[0]
     ai_drop = 100 * (ai_acc[base] - np.mean([ai_acc[n] for n in noise_levels[1:]])) / ai_acc[base]
     rl_drop = 100 * (rl_acc[base] - np.mean([rl_acc[n] for n in noise_levels[1:]])) / rl_acc[base]
     print(f"Average accuracy drop from noise {base}: AI {ai_drop:.1f}% | RL {rl_drop:.1f}%")
-=======
-    plt.show()
->>>>>>> 84bd8b57
